/*
Copyright 2022 The Kubernetes Authors.

Licensed under the Apache License, Version 2.0 (the "License");
you may not use this file except in compliance with the License.
You may obtain a copy of the License at

    http://www.apache.org/licenses/LICENSE-2.0

Unless required by applicable law or agreed to in writing, software
distributed under the License is distributed on an "AS IS" BASIS,
WITHOUT WARRANTIES OR CONDITIONS OF ANY KIND, either express or implied.
See the License for the specific language governing permissions and
limitations under the License.
*/

package cloud_test

import (
	infrav1 "github.com/aws/cluster-api-provider-cloudstack/api/v1beta1"
	"github.com/aws/cluster-api-provider-cloudstack/pkg/cloud"
	. "github.com/onsi/ginkgo"
	. "github.com/onsi/gomega"
	metav1 "k8s.io/apimachinery/pkg/apis/meta/v1"
)

var _ = Describe("Tag Unit Tests", func() {
	var (
		cluster *infrav1.CloudStackCluster
	)

	BeforeEach(func() {
		cluster = &infrav1.CloudStackCluster{
			Spec: infrav1.CloudStackClusterSpec{
				Zone: "Zone1", Network: "SharedGuestNet1",
			},
			ObjectMeta: metav1.ObjectMeta{
				UID: "0",
			},
		}
	})

	Context("Tag Integ Tests", func() {
		client, connectionErr := cloud.NewClient("../../cloud-config")

		const (
			tagKey   = "test_tag"
			tagValue = "arbitrary_value"
		)

		var (
			networkID string
			testTags  map[string]string
		)

		BeforeEach(func() {
			if connectionErr != nil { // Only do these tests if an actual ACS instance is available via cloud-config.
				Skip("Could not connect to ACS instance.")
			}

			if err := client.GetOrCreateNetwork(cluster); err != nil {
				Skip("Could not find network.")
			}

			networkID = cluster.Status.NetworkID
			testTags = map[string]string{tagKey: tagValue}
		})

		It("Tags a network with an arbitrary tag.", func() {
			// Delete the tag if it already exists from a prior test run, otherwise the test will fail.
<<<<<<< HEAD
			_ = client.DeleteTags(cloud.ResourceTypeNetwork, networkId, testTags)
			Ω(client.AddTags(cloud.ResourceTypeNetwork, networkId, testTags)).Should(Succeed())
		})

		It("Fetches said tag.", func() {
			tags, err := client.GetTags(cloud.ResourceTypeNetwork, networkId)
=======
			_ = client.DeleteNetworkTags(networkID, testTags)
			Ω(client.AddNetworkTags(networkID, testTags)).Should(Succeed())
		})

		It("Fetches said tag.", func() {
			tags, err := client.GetNetworkTags(networkID)
>>>>>>> fe2f103e
			Ω(err).Should(BeNil())
			Ω(tags[tagKey]).Should(Equal(tagValue))
		})

		It("Deletes said tag.", func() {
<<<<<<< HEAD
			Ω(client.DeleteTags(cloud.ResourceTypeNetwork, networkId, testTags)).Should(Succeed())
			remainingTags, err := client.GetTags(cloud.ResourceTypeNetwork, networkId)
=======
			Ω(client.DeleteNetworkTags(networkID, testTags)).Should(Succeed())
			remainingTags, err := client.GetNetworkTags(networkID)
>>>>>>> fe2f103e
			Ω(err).Should(BeNil())
			Ω(remainingTags[tagKey]).Should(Equal(""))
		})
	})
})<|MERGE_RESOLUTION|>--- conflicted
+++ resolved
@@ -68,33 +68,19 @@
 
 		It("Tags a network with an arbitrary tag.", func() {
 			// Delete the tag if it already exists from a prior test run, otherwise the test will fail.
-<<<<<<< HEAD
 			_ = client.DeleteTags(cloud.ResourceTypeNetwork, networkId, testTags)
 			Ω(client.AddTags(cloud.ResourceTypeNetwork, networkId, testTags)).Should(Succeed())
 		})
 
 		It("Fetches said tag.", func() {
 			tags, err := client.GetTags(cloud.ResourceTypeNetwork, networkId)
-=======
-			_ = client.DeleteNetworkTags(networkID, testTags)
-			Ω(client.AddNetworkTags(networkID, testTags)).Should(Succeed())
-		})
-
-		It("Fetches said tag.", func() {
-			tags, err := client.GetNetworkTags(networkID)
->>>>>>> fe2f103e
 			Ω(err).Should(BeNil())
 			Ω(tags[tagKey]).Should(Equal(tagValue))
 		})
 
 		It("Deletes said tag.", func() {
-<<<<<<< HEAD
 			Ω(client.DeleteTags(cloud.ResourceTypeNetwork, networkId, testTags)).Should(Succeed())
 			remainingTags, err := client.GetTags(cloud.ResourceTypeNetwork, networkId)
-=======
-			Ω(client.DeleteNetworkTags(networkID, testTags)).Should(Succeed())
-			remainingTags, err := client.GetNetworkTags(networkID)
->>>>>>> fe2f103e
 			Ω(err).Should(BeNil())
 			Ω(remainingTags[tagKey]).Should(Equal(""))
 		})
