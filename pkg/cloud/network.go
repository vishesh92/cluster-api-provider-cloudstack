--- conflicted
+++ resolved
@@ -60,13 +60,8 @@
 
 func (c *client) GetOrCreateNetwork(csCluster *infrav1.CloudStackCluster) (retErr error) {
 	if retErr = c.ResolveNetwork(csCluster); retErr == nil { // Found network.
-<<<<<<< HEAD
 		return c.AddClusterTag(ResourceTypeNetwork, csCluster.Status.NetworkID, csCluster, false)
-	} else if !strings.Contains(retErr.Error(), "No match found") { // Some other error.
-=======
-		return addClusterTags(c, csCluster, false)
 	} else if !strings.Contains(strings.ToLower(retErr.Error()), "no match found") { // Some other error.
->>>>>>> fe2f103e
 		return retErr
 	} // Network not found.
 
