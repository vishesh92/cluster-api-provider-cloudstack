--- conflicted
+++ resolved
@@ -25,13 +25,9 @@
 	capiv1 "sigs.k8s.io/cluster-api/api/v1alpha3"
 
 	"github.com/apache/cloudstack-go/v2/cloudstack"
-<<<<<<< HEAD
-	infrav1 "github.com/aws/cluster-api-provider-cloudstack-staging/api/v1alpha3"
-	multierror "github.com/hashicorp/go-multierror"
+	infrav1 "github.com/aws/cluster-api-provider-cloudstack/api/v1alpha3"
+	"github.com/hashicorp/go-multierror"
 	"github.com/pkg/errors"
-=======
-	infrav1 "github.com/aws/cluster-api-provider-cloudstack/api/v1alpha3"
->>>>>>> a23724b2
 	corev1 "k8s.io/api/core/v1"
 	"k8s.io/utils/pointer"
 )
@@ -44,7 +40,7 @@
 	csMachine.Status.InstanceState = infrav1.InstanceState(vmResponse.State)
 }
 
-// Retrieves VM instance details by csMachine.Spec.InstanceID or csMachine.Name, and
+// ResolveVMInstanceDetails Retrieves VM instance details by csMachine.Spec.InstanceID or csMachine.Name, and
 // sets infrastructure machine spec and status if VM instance is found.
 func (c *client) ResolveVMInstanceDetails(csMachine *infrav1.CloudStackMachine) error {
 	// Attempt to fetch by ID.
@@ -125,7 +121,7 @@
 	return templateID, nil
 }
 
-// CreateVMInstance will fetch or create a VM instance, and
+// GetOrCreateVMInstance CreateVMInstance will fetch or create a VM instance, and
 // sets the infrastructure machine spec and status accordingly.
 func (c *client) GetOrCreateVMInstance(
 	csMachine *infrav1.CloudStackMachine,
@@ -183,7 +179,7 @@
 
 }
 
-// Destroy a VM instane. Assumes machine has been fetched prior and has an instance ID.
+// DestroyVMInstance Destroy a VM instane. Assumes machine has been fetched prior and has an instance ID.
 func (c *client) DestroyVMInstance(csMachine *infrav1.CloudStackMachine) error {
 
 	p := c.cs.VirtualMachine.NewDestroyVirtualMachineParams(*csMachine.Spec.InstanceID)
