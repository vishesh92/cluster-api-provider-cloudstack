/*
Copyright 2022 The Kubernetes Authors.

Licensed under the Apache License, Version 2.0 (the "License");
you may not use this file except in compliance with the License.
You may obtain a copy of the License at

    http://www.apache.org/licenses/LICENSE-2.0

Unless required by applicable law or agreed to in writing, software
distributed under the License is distributed on an "AS IS" BASIS,
WITHOUT WARRANTIES OR CONDITIONS OF ANY KIND, either express or implied.
See the License for the specific language governing permissions and
limitations under the License.
*/

package cloud

import (
	"fmt"
	"net"

	"strings"

	capiv1 "sigs.k8s.io/cluster-api/api/v1beta1"

	"github.com/apache/cloudstack-go/v2/cloudstack"
	infrav1 "github.com/aws/cluster-api-provider-cloudstack/api/v1beta1"
	"github.com/hashicorp/go-multierror"
	"github.com/pkg/errors"
	corev1 "k8s.io/api/core/v1"
	"k8s.io/utils/pointer"
)

const antiAffinityValue = "anti"

type VMIface interface {
	GetOrCreateVMInstance(*infrav1.CloudStackMachine, *capiv1.Machine, *infrav1.CloudStackCluster, string) error
	ResolveVMInstanceDetails(*infrav1.CloudStackMachine) error
	DestroyVMInstance(*infrav1.CloudStackMachine) error
	AssignVMToLoadBalancerRule(*infrav1.CloudStackCluster, string) error
}

// Set infrastructure spec and status from the CloudStack API's virtual machine metrics type.
func setMachineDataFromVMMetrics(vmResponse *cloudstack.VirtualMachinesMetric, csMachine *infrav1.CloudStackMachine) {
	csMachine.Spec.ProviderID = pointer.StringPtr(fmt.Sprintf("cloudstack:///%s", vmResponse.Id))
	csMachine.Spec.InstanceID = pointer.StringPtr(vmResponse.Id)
	csMachine.Status.Addresses = []corev1.NodeAddress{{Type: corev1.NodeInternalIP, Address: vmResponse.Ipaddress}}
	csMachine.Status.InstanceState = infrav1.InstanceState(vmResponse.State)
}

// ResolveVMInstanceDetails Retrieves VM instance details by csMachine.Spec.InstanceID or csMachine.Name, and
// sets infrastructure machine spec and status if VM instance is found.
func (c *client) ResolveVMInstanceDetails(csMachine *infrav1.CloudStackMachine) error {
	// Attempt to fetch by ID.
	if csMachine.Spec.InstanceID != nil {
		vmResp, count, err := c.cs.VirtualMachine.GetVirtualMachinesMetricByID(*csMachine.Spec.InstanceID)
		if err != nil && !strings.Contains(strings.ToLower(err.Error()), "no match found") {
			return err
		} else if count > 1 {
			return fmt.Errorf("found more than one VM Instance with ID %s", *csMachine.Spec.InstanceID)
		} else if err == nil {
			setMachineDataFromVMMetrics(vmResp, csMachine)
			return nil
		}
	}

	// Attempt fetch by name.
	if csMachine.Name != "" {
		vmResp, count, err := c.cs.VirtualMachine.GetVirtualMachinesMetricByName(csMachine.Name) // add opts usage
		if err != nil && !strings.Contains(strings.ToLower(err.Error()), "no match") {
			return err
		} else if count > 1 {
			return fmt.Errorf("found more than one VM Instance with name %s", csMachine.Name)
		} else if err == nil {
			setMachineDataFromVMMetrics(vmResp, csMachine)
			return nil
		}
	}
	return errors.New("no match found")
}

func (c *client) ResolveServiceOffering(csMachine *infrav1.CloudStackMachine) (offeringID string, retErr error) {
<<<<<<< HEAD
	if len(csMachine.Spec.Offering.ID) > 0 {
		_, count, err := c.cs.ServiceOffering.GetServiceOfferingByID(csMachine.Spec.Offering.ID)
		if err != nil {
			return "", multierror.Append(retErr, errors.Wrapf(
				err, "could not get Service Offering by ID %s", csMachine.Spec.Offering.ID))
		} else if count != 1 {
			return "", multierror.Append(retErr, errors.Errorf(
				"expected 1 Service Offering with UUID %s, but got %d", csMachine.Spec.Offering.ID, count))
		}
		return csMachine.Spec.Offering.ID, nil
	} else {
		offeringID, count, err := c.cs.ServiceOffering.GetServiceOfferingID(csMachine.Spec.Offering.Name)
		if err != nil {
			retErr = multierror.Append(retErr, errors.Wrapf(
				err, "could not get Service Offering ID from %s", csMachine.Spec.Offering.Name))
		} else if count != 1 {
			retErr = multierror.Append(retErr, errors.Errorf(
				"expected 1 Service Offering with name %s, but got %d", csMachine.Spec.Offering.Name, count))
=======
	offeringID, count, err := c.cs.ServiceOffering.GetServiceOfferingID(csMachine.Spec.Offering)
	if err != nil {
		retErr = multierror.Append(retErr, errors.Wrapf(
			err, "could not get Service Offering ID from %s", csMachine.Spec.Offering))
	} else if count != 1 {
		retErr = multierror.Append(retErr, errors.Errorf(
			"expected 1 Service Offering with name %s, but got %d", csMachine.Spec.Offering, count))
	}

	if retErr != nil {
		if _, count, err := c.cs.ServiceOffering.GetServiceOfferingByID(csMachine.Spec.Offering); err != nil {
			return "", multierror.Append(retErr, errors.Wrapf(
				err, "could not get Service Offering by ID %s", csMachine.Spec.Offering))
		} else if count != 1 {
			return "", multierror.Append(retErr, errors.Errorf(
				"expected 1 Service Offering with UUID %s, but got %d", csMachine.Spec.Offering, count))
		} else {
			offeringID = csMachine.Spec.Offering
>>>>>>> 7f13afa7
		}
		return offeringID, nil
	}
}

func (c *client) ResolveTemplate(
	csCluster *infrav1.CloudStackCluster,
	csMachine *infrav1.CloudStackMachine,
	zoneID string,
) (templateID string, retErr error) {
<<<<<<< HEAD
	if len(csMachine.Spec.Template.ID) > 0 {
		_, count, err := c.cs.Template.GetTemplateByID(csMachine.Spec.Template.ID, "all")
		if err != nil {
			return "", multierror.Append(retErr, errors.Wrapf(
				err, "could not get Template by ID %s", csMachine.Spec.Template.ID))
		} else if count != 1 {
			return "", multierror.Append(retErr, errors.Errorf(
				"expected 1 Template with UUID %s, but got %d", csMachine.Spec.Template.ID, count))
=======
	templateID, count, err := c.cs.Template.GetTemplateID(csMachine.Spec.Template, "all", zoneID)
	if err != nil {
		retErr = multierror.Append(retErr, errors.Wrapf(
			err, "could not get Template ID from %s", csMachine.Spec.Template))
	} else if count != 1 {
		retErr = multierror.Append(retErr, errors.Errorf(
			"expected 1 Template with name %s, but got %d", csMachine.Spec.Template, count))
	}

	if retErr != nil {
		if _, count, err := c.cs.Template.GetTemplateByID(csMachine.Spec.Template, "all"); err != nil {
			return "", multierror.Append(retErr, errors.Wrapf(
				err, "could not get Template by ID %s", csMachine.Spec.Template))
		} else if count != 1 {
			return "", multierror.Append(retErr, errors.Errorf(
				"expected 1 Template with UUID %s, but got %d", csMachine.Spec.Template, count))
		} else {
			templateID = csMachine.Spec.Template
>>>>>>> 7f13afa7
		}
		return csMachine.Spec.Template.ID, nil
	} else {
		templateID, count, err := c.cs.Template.GetTemplateID(csMachine.Spec.Template.Name, "all", zoneID)
		if err != nil {
			retErr = multierror.Append(retErr, errors.Wrapf(
				err, "could not get Template ID from %s", csMachine.Spec.Template.Name))
		} else if count != 1 {
			retErr = multierror.Append(retErr, errors.Errorf(
				"expected 1 Template with name %s, but got %d", csMachine.Spec.Template.Name, count))
		}
		return templateID, nil
	}
}

// GetOrCreateVMInstance CreateVMInstance will fetch or create a VM instance, and
// sets the infrastructure machine spec and status accordingly.
func (c *client) GetOrCreateVMInstance(
	csMachine *infrav1.CloudStackMachine,
	capiMachine *capiv1.Machine,
	csCluster *infrav1.CloudStackCluster,
	userData string) error {

	// Check if VM instance already exists.
	if err := c.ResolveVMInstanceDetails(csMachine); err == nil ||
		!strings.Contains(strings.ToLower(err.Error()), "no match") {
		return err
	}

	offeringID, err := c.ResolveServiceOffering(csMachine)
	if err != nil {
		return err
	}
	templateID, err := c.ResolveTemplate(csCluster, csMachine, csMachine.Status.ZoneID)
	if err != nil {
		return err
	}

	// Create VM instance.
	p := c.cs.VirtualMachine.NewDeployVirtualMachineParams(offeringID, templateID, csMachine.Status.ZoneID)
	zone := csCluster.Status.Zones[csMachine.Status.ZoneID]
	p.SetNetworkids([]string{zone.Network.ID})
	setIfNotEmpty(csMachine.Name, p.SetName)
	setIfNotEmpty(csMachine.Name, p.SetDisplayname)

	setIfNotEmpty(csMachine.Spec.SSHKey, p.SetKeypair)

	compressedAndEncodedUserData, err := CompressAndEncodeString(userData)
	if err != nil {
		return err
	}
	setIfNotEmpty(compressedAndEncodedUserData, p.SetUserdata)

	if len(csMachine.Spec.AffinityGroupIDs) > 0 {
		p.SetAffinitygroupids(csMachine.Spec.AffinityGroupIDs)
	} else if strings.ToLower(csMachine.Spec.Affinity) != "no" && csMachine.Spec.Affinity != "" {
		affinityType := AffinityGroupType
		if strings.ToLower(csMachine.Spec.Affinity) == antiAffinityValue {
			affinityType = AntiAffinityGroupType
		}
		name, err := csMachine.AffinityGroupName(capiMachine)
		if err != nil {
			return err
		}
		group := &AffinityGroup{Name: name, Type: affinityType}
		if err := c.GetOrCreateAffinityGroup(csCluster, group); err != nil {
			return err
		}
		p.SetAffinitygroupids([]string{group.ID})
	}
	setIfNotEmpty(csCluster.Spec.Account, p.SetAccount)
	setIfNotEmpty(csCluster.Status.DomainID, p.SetDomainid)

	// If this VM instance is a control plane, consider setting its IP.
	_, isControlPlanceMachine := capiMachine.ObjectMeta.Labels["cluster.x-k8s.io/control-plane"]
	if isControlPlanceMachine && zone.Network.Type == NetworkTypeShared {
		// If the specified control plane endpoint is an IP address, specify the IP address of this VM instance.
		if net.ParseIP(csCluster.Spec.ControlPlaneEndpoint.Host) != nil {
			p.SetIpaddress(csCluster.Spec.ControlPlaneEndpoint.Host)
		}
	}
	if csMachine.Spec.Details != nil {
		p.SetDetails(csMachine.Spec.Details)
	}

	deployVMResp, err := c.cs.VirtualMachine.DeployVirtualMachine(p)
	if err != nil {
		return err
	}
	csMachine.Spec.InstanceID = pointer.StringPtr(deployVMResp.Id)

	// Resolve uses a VM metrics request response to fill cloudstack machine status.
	// The deployment response is insufficient.
	return c.ResolveVMInstanceDetails(csMachine)

}

// DestroyVMInstance Destroy a VM instance. Assumes machine has been fetched prior and has an instance ID.
func (c *client) DestroyVMInstance(csMachine *infrav1.CloudStackMachine) error {

	if err := c.ResolveVMInstanceDetails(csMachine); err == nil && csMachine.Status.InstanceState != "Running" {
		if csMachine.Status.InstanceState == "Stopping" ||
			csMachine.Status.InstanceState == "Stopped" {
			return errors.New("VM deletion in progress")
		} else if csMachine.Status.InstanceState == "Expunging" ||
			csMachine.Status.InstanceState == "Expunged" {
			// VM is stopped and getting expunged.  So the desired state is getting satisfied.  Let's move on.
			return nil
		}
	} else if err != nil && strings.Contains(strings.ToLower(err.Error()), "no match found") {
		// VM doesn't exist.  So the desired state is in effect.  Our work is done here.
		return nil
	}

	p := c.cs.VirtualMachine.NewDestroyVirtualMachineParams(*csMachine.Spec.InstanceID)
	p.SetExpunge(true)
	_, err := c.csAsync.VirtualMachine.DestroyVirtualMachine(p)
	if err != nil && strings.Contains(err.Error(), "unable to find UUID for id") {
		// VM doesn't exist.  So the desired state is in effect.  Our work is done here.
		return nil
	}
	return errors.New("VM deletion in progress")
}<|MERGE_RESOLUTION|>--- conflicted
+++ resolved
@@ -81,7 +81,6 @@
 }
 
 func (c *client) ResolveServiceOffering(csMachine *infrav1.CloudStackMachine) (offeringID string, retErr error) {
-<<<<<<< HEAD
 	if len(csMachine.Spec.Offering.ID) > 0 {
 		_, count, err := c.cs.ServiceOffering.GetServiceOfferingByID(csMachine.Spec.Offering.ID)
 		if err != nil {
@@ -100,26 +99,6 @@
 		} else if count != 1 {
 			retErr = multierror.Append(retErr, errors.Errorf(
 				"expected 1 Service Offering with name %s, but got %d", csMachine.Spec.Offering.Name, count))
-=======
-	offeringID, count, err := c.cs.ServiceOffering.GetServiceOfferingID(csMachine.Spec.Offering)
-	if err != nil {
-		retErr = multierror.Append(retErr, errors.Wrapf(
-			err, "could not get Service Offering ID from %s", csMachine.Spec.Offering))
-	} else if count != 1 {
-		retErr = multierror.Append(retErr, errors.Errorf(
-			"expected 1 Service Offering with name %s, but got %d", csMachine.Spec.Offering, count))
-	}
-
-	if retErr != nil {
-		if _, count, err := c.cs.ServiceOffering.GetServiceOfferingByID(csMachine.Spec.Offering); err != nil {
-			return "", multierror.Append(retErr, errors.Wrapf(
-				err, "could not get Service Offering by ID %s", csMachine.Spec.Offering))
-		} else if count != 1 {
-			return "", multierror.Append(retErr, errors.Errorf(
-				"expected 1 Service Offering with UUID %s, but got %d", csMachine.Spec.Offering, count))
-		} else {
-			offeringID = csMachine.Spec.Offering
->>>>>>> 7f13afa7
 		}
 		return offeringID, nil
 	}
@@ -130,7 +109,6 @@
 	csMachine *infrav1.CloudStackMachine,
 	zoneID string,
 ) (templateID string, retErr error) {
-<<<<<<< HEAD
 	if len(csMachine.Spec.Template.ID) > 0 {
 		_, count, err := c.cs.Template.GetTemplateByID(csMachine.Spec.Template.ID, "all")
 		if err != nil {
@@ -139,26 +117,6 @@
 		} else if count != 1 {
 			return "", multierror.Append(retErr, errors.Errorf(
 				"expected 1 Template with UUID %s, but got %d", csMachine.Spec.Template.ID, count))
-=======
-	templateID, count, err := c.cs.Template.GetTemplateID(csMachine.Spec.Template, "all", zoneID)
-	if err != nil {
-		retErr = multierror.Append(retErr, errors.Wrapf(
-			err, "could not get Template ID from %s", csMachine.Spec.Template))
-	} else if count != 1 {
-		retErr = multierror.Append(retErr, errors.Errorf(
-			"expected 1 Template with name %s, but got %d", csMachine.Spec.Template, count))
-	}
-
-	if retErr != nil {
-		if _, count, err := c.cs.Template.GetTemplateByID(csMachine.Spec.Template, "all"); err != nil {
-			return "", multierror.Append(retErr, errors.Wrapf(
-				err, "could not get Template by ID %s", csMachine.Spec.Template))
-		} else if count != 1 {
-			return "", multierror.Append(retErr, errors.Errorf(
-				"expected 1 Template with UUID %s, but got %d", csMachine.Spec.Template, count))
-		} else {
-			templateID = csMachine.Spec.Template
->>>>>>> 7f13afa7
 		}
 		return csMachine.Spec.Template.ID, nil
 	} else {
@@ -203,7 +161,7 @@
 	p.SetNetworkids([]string{zone.Network.ID})
 	setIfNotEmpty(csMachine.Name, p.SetName)
 	setIfNotEmpty(csMachine.Name, p.SetDisplayname)
-
+	
 	setIfNotEmpty(csMachine.Spec.SSHKey, p.SetKeypair)
 
 	compressedAndEncodedUserData, err := CompressAndEncodeString(userData)
